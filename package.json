--- conflicted
+++ resolved
@@ -11,13 +11,8 @@
     "html-entities": "^1.2.0",
     "htmlparser2": "^3.9.0",
     "lodash": "^4.15.0",
-<<<<<<< HEAD
-    "react-native-lightbox": "shoutem/react-native-lightbox",
-    "react-native-linear-gradient": "^1.5.15",
-    "react-native-maps": "^0.8.2",
-=======
     "react-native-lightbox": "git+https://github.com/shoutem/react-native-lightbox#master",
->>>>>>> ce0e7e8e
+	"react-native-linear-gradient": "^1.5.15",
     "react-native-share": "^1.0.13",
     "react-native-transformable-image": "ldn0x7dc/react-native-transformable-image#master",
     "react-native-view-transformer": "ldn0x7dc/react-native-view-transformer#master",
