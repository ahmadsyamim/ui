{
  "name": "@shoutem/ui",
  "version": "2.0.3",
  "description": "Styleable set of components for React Native applications",
  "dependencies": {
    "@shoutem/animation": "~0.12.4",
<<<<<<< HEAD
    "@shoutem/theme": "~0.11.4",
=======
    "@shoutem/theme": "~0.11.5",
>>>>>>> 8d5dfa16
    "auto-bind": "^4.0.0",
    "babel-plugin-transform-decorators-legacy": "~1.3.4",
    "buffer": "5.6.0",
    "events": "3.1.0",
    "fs-extra": "9.0.0",
    "html-entities": "1.3.1",
    "htmlparser2": "4.1.0",
    "lodash": "4.17.15",
    "prop-types": "^15.7.2",
    "qs": "6.9.3",
    "react": "^16.8.6",
    "react-native": "^0.60.6",
    "react-native-lightbox": "shoutem/react-native-lightbox#v0.7.2",
    "react-native-linear-gradient": "~2.5.6",
    "react-native-photo-view": "shoutem/react-native-photo-view#0ffa1481f6b6cb8663cb291b7db1d6644440584d",
    "react-native-render-html": "~4.2.0",
    "react-native-transformable-image": "shoutem/react-native-transformable-image#v0.0.20",
    "react-native-vector-icons": "^6.6.0",
    "react-native-webview": "9.4.0",
    "stream": "0.0.2",
    "tinycolor2": "1.4.1"
  },
  "peerDependencies": {
    "react": "^16.8.6",
    "react-native": ">=0.60.6"
  },
  "devDependencies": {
    "@babel/core": "^7.9.6",
    "@babel/register": "7.9.0",
    "@babel/plugin-proposal-decorators": "^7.3.0",
    "metro-react-native-babel-preset": "^0.56.0",
    "chai": "4.2.0",
    "deep-freeze": "0.0.1",
    "mocha": "7.1.2",
    "react-addons-test-utils": "^15.6.2",
    "react-dom": "^16.8.6",
    "react-native-mock-render": "0.1.9"
  },
  "nativeDependencies": [
    "react-native-linear-gradient",
    "react-native-photo-view",
    "react-native-vector-icons",
    "react-native-webview"
  ],
  "scripts": {
    "test": "mocha '_tests_/*.js' --require react-native-mock-render/mock --require @babel/register",
    "postinstall": "node ./scripts/add-native-deps"
  },
  "homepage": "http://shoutem.github.io/docs/ui-toolkit/introduction",
  "bugs": {
    "url": "https://github.com/shoutem/ui/issues"
  },
  "repository": {
    "type": "git",
    "url": "git+ssh://git@github.com:shoutem/ui.git"
  },
  "license": "BSD-3-Clause",
  "maintainers": [
    {
      "email": "bruna.andjelic@gmail.com",
      "name": "bAndelic"
    },
    {
      "email": "belma.dzi@gmail.com",
      "name": "morrigan"
    },
    {
      "email": "luka.bracanovic@shoutem.com",
      "name": "MrBr"
    },
    {
      "email": "ivan@shoutem.com",
      "name": "SoHotSoup"
    },
    {
      "email": "tomislav.tenodi@shoutem.com",
      "name": "tenodi"
    },
    {
      "email": "vladimir@shoutem.com",
      "name": "Vunovati"
    },
    {
      "email": "vladimir.vdovic@shoutem.com",
      "name": "Vladimir-Vdovic"
    },
    {
      "email": "zeljko@shoutem.com",
      "name": "zrumenjak"
    }
  ]
}<|MERGE_RESOLUTION|>--- conflicted
+++ resolved
@@ -4,11 +4,7 @@
   "description": "Styleable set of components for React Native applications",
   "dependencies": {
     "@shoutem/animation": "~0.12.4",
-<<<<<<< HEAD
-    "@shoutem/theme": "~0.11.4",
-=======
     "@shoutem/theme": "~0.11.5",
->>>>>>> 8d5dfa16
     "auto-bind": "^4.0.0",
     "babel-plugin-transform-decorators-legacy": "~1.3.4",
     "buffer": "5.6.0",
