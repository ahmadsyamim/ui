import PropTypes from 'prop-types';
import React, { Component } from 'react';
import {
  View as RNView,
  ViewPropTypes,
} from 'react-native';

import { connectStyle } from '@shoutem/theme';
import { connectAnimation } from '@shoutem/animation';

import { LinearGradient } from '../components/LinearGradient';

class View extends Component {
  render() {
    const style = { ...this.props.style };
    let gradient = null;

    if (style.backgroundGradient) {
      gradient = (
        <LinearGradient
          styleName="fill-parent"
          style={style.backgroundGradient}
        />
      );

      // This is not a valid RN View style
      delete style.backgroundGradient;
    }


    return (
      <RNView {...this.props} style={style}>
        {gradient}
        {this.props.children}
      </RNView>
    );
  }
}

View.propTypes = {
<<<<<<< HEAD
  ...RNView.propTypes,
  style: React.PropTypes.oneOfType([
    React.PropTypes.object,
    React.PropTypes.number,
  ]),
=======
  ...ViewPropTypes,
  style: PropTypes.object,
>>>>>>> eaa25d06
};

const AnimatedView = connectAnimation(View);
const StyledView = connectStyle('shoutem.ui.View')(AnimatedView);

export {
  StyledView as View,
};<|MERGE_RESOLUTION|>--- conflicted
+++ resolved
@@ -38,16 +38,11 @@
 }
 
 View.propTypes = {
-<<<<<<< HEAD
-  ...RNView.propTypes,
-  style: React.PropTypes.oneOfType([
-    React.PropTypes.object,
-    React.PropTypes.number,
+  ...ViewPropTypes,
+  style: PropTypes.oneOfType([
+    PropTypes.object,
+    PropTypes.number,
   ]),
-=======
-  ...ViewPropTypes,
-  style: PropTypes.object,
->>>>>>> eaa25d06
 };
 
 const AnimatedView = connectAnimation(View);
