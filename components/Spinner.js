--- conflicted
+++ resolved
@@ -25,14 +25,10 @@
 }
 
 Spinner.propTypes = {
-<<<<<<< HEAD
-  style: React.PropTypes.oneOfType([
-    React.PropTypes.object,
-    React.PropTypes.number,
+  style: PropTypes.oneOfType([
+    PropTypes.object,
+    PropTypes.number,
   ]),
-=======
-  style: PropTypes.object,
->>>>>>> eaa25d06
 };
 
 const StyledSpinner = connectStyle('shoutem.ui.Spinner', {
