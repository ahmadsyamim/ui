import PropTypes from 'prop-types';
import React, { Component } from 'react';
import { TextInput as RNTextInput } from 'react-native';

import { connectStyle } from '@shoutem/theme';
import { connectAnimation } from '@shoutem/animation';

class TextInput extends Component {
  render() {
    const { props } = this;
    const style = {
      ...props.style,
    };
    delete style.placeholderTextColor;
    delete style.selectionColor;
    delete style.underlineColorAndroid;

    return (
      <RNTextInput
        {...props}
        style={style}
        placeholderTextColor={props.style.placeholderTextColor}
        selectionColor={props.style.selectionColor}
        underlineColorAndroid={props.style.underlineColorAndroid}
      />
    );
  }
}

TextInput.propTypes = {
  ...RNTextInput.propTypes,
<<<<<<< HEAD
  style: React.PropTypes.oneOfType([
    React.PropTypes.object,
    React.PropTypes.number,
  ]),
=======
  style: PropTypes.object,
>>>>>>> eaa25d06
};

const AnimatedTextInput = connectAnimation(TextInput);
const StyledTextInput = connectStyle('shoutem.ui.TextInput')(AnimatedTextInput);

export {
  StyledTextInput as TextInput,
};<|MERGE_RESOLUTION|>--- conflicted
+++ resolved
@@ -29,14 +29,10 @@
 
 TextInput.propTypes = {
   ...RNTextInput.propTypes,
-<<<<<<< HEAD
-  style: React.PropTypes.oneOfType([
-    React.PropTypes.object,
-    React.PropTypes.number,
+  style: PropTypes.oneOfType([
+    PropTypes.object,
+    PropTypes.number,
   ]),
-=======
-  style: PropTypes.object,
->>>>>>> eaa25d06
 };
 
 const AnimatedTextInput = connectAnimation(TextInput);
