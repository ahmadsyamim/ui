--- conflicted
+++ resolved
@@ -6,11 +6,7 @@
 
 ```
 $ npm install --save @shoutem/ui
-<<<<<<< HEAD
 $ react-native link # No need to run this with Create React Native App / Expo
-=======
-$ react-native link # No need to run this with Expo
->>>>>>> e757ac00
 ```
 
 ## Docs
